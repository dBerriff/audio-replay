--- conflicted
+++ resolved
@@ -15,57 +15,33 @@
 
     baud_rate = const(9600)
     
-<<<<<<< HEAD
-    def __init__(self, uart, tx_pin, rx_pin, buf_size, reader_ev):
-        super().__init__(uart, self.baud_rate)
-        self.init(tx=Pin(tx_pin), rx=Pin(rx_pin))
-=======
     def __init__(self, uart, tx_pin, rx_pin, buf_size,
                  parser_ready_ev):
         self.uart = UART(0, 9600)
         self.uart.init(tx=Pin(0), rx=Pin(1))
->>>>>>> f6769678
         self.buf_size = buf_size
         self.parser_ready_ev = parser_ready_ev
         self.rx_ev = asyncio.Event()
         self.tx_buf = bytearray(buf_size)
         self.rx_buf = bytearray(buf_size)
-<<<<<<< HEAD
-        self.s_writer = asyncio.StreamWriter(self)
-        self.s_reader = asyncio.StreamReader(self)
-        self.reader_ev = reader_ev
-=======
         self.swriter = asyncio.StreamWriter(self.uart, {})
         self.sreader = asyncio.StreamReader(self.uart)
->>>>>>> f6769678
         self.rx_ev = asyncio.Event()
 
     async def write_tx_data(self):
         """ write the Tx buffer to UART """
-        self.s_writer.write(self.tx_buf)
-        await self.s_writer.drain()
+        self.swriter.write(self.tx_buf)
+        await self.swriter.drain()
 
     async def read_rx_data(self):
         """ read data word into Rx buffer
             - when parser is ready """
         while True:
-<<<<<<< HEAD
-            print('in read_rx_data')
-            # poll for input
-            await asyncio.sleep_ms(20)
-            print(self.reader_ev.is_set())
-            if self.reader_ev.is_set():  # parser ready for data?
-                res = await self.s_reader.readinto(self.rx_buf)
-                print(res, self.rx_buf)
-                if res == self.buf_size:  # complete data word?
-                    self.rx_ev.set()  # data received
-=======
             await self.parser_ready_ev.wait()
             self.rx_ev.clear()
             res = await self.sreader.readinto(self.rx_buf)
             if res == self.buf_size:  # complete data word?
                 self.rx_ev.set()  # data received
->>>>>>> f6769678
 
 
 class CommandHandler:
@@ -117,18 +93,10 @@
     
     play_set = {'next', 'prev', 'track', 'playback'}
 
-<<<<<<< HEAD
-    def __init__(self, uart_tr, reader_ev):
-        self.uart_tr = uart_tr
-        self.reader_ev = reader_ev
-        self.p_ready = reader_ev
-        self.playing_ev = asyncio.Event()
-=======
     def __init__(self, uart, tx_pin, rx_pin):
         self.parser_ready_ev = asyncio.Event()
         self.uart_tr = UartTxRx(uart=uart, tx_pin=tx_pin, rx_pin=rx_pin,
                                 buf_size=10, parser_ready_ev=self.parser_ready_ev)
->>>>>>> f6769678
         # pre-load template fixed values
         for key in self.data_template:
             self.uart_tr.tx_buf[key] = self.data_template[key]
@@ -136,19 +104,16 @@
         self.rx_data = None
         self.track_count = 0
         self.current_track = 0
-<<<<<<< HEAD
-=======
         self.tx_buf = self.uart_tr.tx_buf
         self.rx_buf = self.uart_tr.rx_buf
         self.track_playing_ev = asyncio.Event()
         self.track_end_ev = asyncio.Event()
->>>>>>> f6769678
         self.verbose = False
         self.tf_online = False
 
     def print_tx_message(self):
         """ print bytearray """
-        message = self.uart_tr.tx_buf
+        message = self.tx_buf
         if self.verbose:
             print('Tx:', hex_f.byte_array_str(message))
         print('Tx:', self.hex_cmd[message[self.CMD]],
@@ -167,7 +132,7 @@
     def get_checksum(self):
         """ return the 2's complement checksum of:
             - bytes 1 to 6 """
-        return hex_f.slice_reg16(-sum(self.uart_tr.tx_buf[1:7]))
+        return hex_f.slice_reg16(-sum(self.tx_buf[1:7]))
 
     def check_checksum(self, buf_):
         """ returns 0 for consistent checksum """
@@ -179,27 +144,12 @@
     async def send_command(self, cmd, param=0):
         """ set tx bytearray values and send
             - commands set own timing """
-<<<<<<< HEAD
-        self.uart_tr.tx_buf[self.CMD] = self.cmd_hex[cmd]
-=======
         print('send_command:', cmd, param)
         self.tx_buf[self.CMD] = self.cmd_hex[cmd]
->>>>>>> f6769678
         msb, lsb = hex_f.slice_reg16(param)
-        self.uart_tr.tx_buf[self.P_H] = msb
-        self.uart_tr.tx_buf[self.P_L] = lsb
+        self.tx_buf[self.P_H] = msb
+        self.tx_buf[self.P_L] = lsb
         msb, lsb = self.get_checksum()
-<<<<<<< HEAD
-        self.uart_tr.tx_buf[self.C_H] = msb
-        self.uart_tr.tx_buf[self.C_L] = lsb
-        await self.uart_tr.write_tx_data()
-        self.print_tx_message()
-
-    async def send_query(self, query: str, parameter=0):
-        """ send query to device and pause for reply """
-        await asyncio.sleep_ms(500)
-        await self.send_command(query, parameter)
-=======
         self.tx_buf[self.C_H] = msb
         self.tx_buf[self.C_L] = lsb
         if cmd in self.play_set:
@@ -211,7 +161,6 @@
         """ send query to device and pause for reply """
         await asyncio.sleep_ms(500)
         await self.send_command(query, param)
->>>>>>> f6769678
         await asyncio.sleep_ms(500)
 
     async def consume_rx_data(self):
@@ -245,17 +194,10 @@
                 self.current_track = hex_f.set_reg16(
                     message_[self.P_H], message_[self.P_L])
 
-        print('In consume_rx_data')
         while True:
-<<<<<<< HEAD
-            self.p_ready.set()  # set parser ready for input
-            await self.uart_tr.rx_ev.wait()  # wait for data input
-            self.p_ready.clear()
-=======
             self.parser_ready_ev.set()  # set parser ready for input
             await self.uart_tr.rx_ev.wait()  # wait for data input
             self.parser_ready_ev.clear()  # clear while busy
->>>>>>> f6769678
             self.rx_data = bytearray(self.rx_buf)
             parse_rx_message(self.rx_data)
             self.print_rx_message()
@@ -274,22 +216,6 @@
 
 async def main():
     """ test CommandHandler and UartTxRx """
-<<<<<<< HEAD
-    reader_ev = asyncio.Event()
-    uart_tr = UartTxRx(uart=0, tx_pin=0, rx_pin=1, buf_size=10,
-                       reader_ev=reader_ev)
-
-    ch = CommandHandler(uart_tr=uart_tr, reader_ev=reader_ev)
-    task0 = asyncio.create_task(ch.consume_rx_data())
-    task1 = asyncio.create_task(uart_tr.read_rx_data())
-    task2 = asyncio.create_task(ch.send_command('reset'))
-    await asyncio.sleep_ms(3000)
-    task3 = asyncio.create_task(ch.send_command('vol_set', 15))
-    await asyncio.sleep_ms(2000)
-    await ch.send_query('q_vol')
-    task4 = asyncio.create_task(ch.send_command('playback'))
-    await task0
-=======
     ch = CommandHandler(0, 0, 1)
     print(ch)
     task0 = asyncio.create_task(blink())
@@ -312,7 +238,6 @@
     task0.cancel()
     task1.cancel()
     task2.cancel()
->>>>>>> f6769678
 
 
 if __name__ == '__main__':
